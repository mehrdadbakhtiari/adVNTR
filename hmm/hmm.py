--- conflicted
+++ resolved
@@ -266,20 +266,12 @@
         model.bake()
         return model
 
-<<<<<<< HEAD
     def concatenate( self, other, suffix='', prefix='' ):
         """Concatenate this model to another model.
 
         Concatenate this model to another model in such a way that a single
         probability 1 edge is added between self.end and other.start. Rename
         all other states appropriately by adding a suffix or prefix if needed.
-=======
-    def concatenate(self, model):
-        pass
-  
-    def viterbi(self):
-        pass
->>>>>>> a614ffdc
 
         Parameters
         ----------
@@ -322,9 +314,6 @@
         self.end = other.end
 
 
-    def fit(self, fit_patterns, algorithm='viterbi', transition_pseudocount=1, use_pseudocount=True):
-        pass
-
     def viterbi(self):
         pass
 
