from collections import Counter
import logging
import numpy
import os
from multiprocessing import Process, Manager, Value, Semaphore
from random import random

from keras.models import Sequential, load_model
import pysam
from Bio import pairwise2
from Bio.Seq import Seq
from Bio import SeqIO

from advntr.coverage_bias import CoverageBiasDetector, CoverageCorrector
from advntr.deep_recruitment import get_embedding_of_string, input_dim
from advntr.hmm_utils import *
from advntr.pacbio_haplotyper import PacBioHaplotyper
from advntr.profiler import time_usage
from advntr.sam_utils import get_reference_genome_of_alignment_file, get_related_reads_and_read_count_in_samfile
from advntr import settings
from advntr.utils import is_low_quality_read
from pomegranate import HiddenMarkovModel as Model


class GenotypeResult:
    def __init__(self, copy_numbers, recruited_reads_count, spanning_reads_count, flanking_reads_count, max_likelihood):
        self.copy_numbers = copy_numbers
        self.recruited_reads_count = recruited_reads_count
        self.spanning_reads_count = spanning_reads_count
        self.flanking_reads_count = flanking_reads_count
        self.maximum_likelihood = max_likelihood


class SelectedRead:
    def __init__(self, sequence, logp, vpath, mapq=None, reference_start=None):
        self.sequence = sequence
        self.logp = logp
        self.vpath = vpath
        self.mapq = mapq
        self.is_mapped = reference_start is not None

    def is_mapped(self):
        return self.is_mapped


class VNTRFinder:
    """Find the VNTR structure of a reference VNTR in NGS data of the donor."""

    def __init__(self, reference_vntr, is_haploid=False, reference_filename=None):
        self.reference_vntr = reference_vntr
        self.is_haploid = is_haploid
        self.reference_filename = reference_filename
        self.min_repeat_bp_to_add_read = 2
        if len(self.reference_vntr.pattern) < 30:
            self.min_repeat_bp_to_add_read = 2
        self.min_repeat_bp_to_count_repeats = 2

        self.minimum_flanking_size = 5
        self.minimum_left_flanking_size = 5
        self.minimum_right_flanking_size = 5

        self.vntr_start = self.reference_vntr.start_point
        self.vntr_end = self.vntr_start + self.reference_vntr.get_length()

    def get_unique_left_flank(self):
        patterns = self.reference_vntr.get_repeat_segments()[0] * 10
        for i in range(self.minimum_flanking_size, 30):
            alns = pairwise2.align.globalms(patterns[-i:], self.reference_vntr.left_flanking_region[-i:], 1, -1, -1, -1)
            if len(alns) < 1:
                return i
            if alns[0][2] < i * 0.5:
                return i
        return 30

    def get_unique_right_flank(self):
        patterns = self.reference_vntr.get_repeat_segments()[-1] * 10
        for i in range(self.minimum_flanking_size, 30):
            alns = pairwise2.align.globalms(patterns[:i], self.reference_vntr.right_flanking_region[:i], 1, -1, -1, -1)
            if len(alns) < 1:
                return i
            if alns[0][2] < i * 0.5:
                return i
        return 30

    def get_copies_for_hmm(self, read_length):
        return int(round(float(read_length) / len(self.reference_vntr.pattern) + 0.5))

    @staticmethod
    def get_alignment_file_read_mode(alignment_file):
        read_mode = 'r' if alignment_file.endswith('sam') else 'rb'
        if alignment_file.endswith('cram'):
            read_mode = 'rc'
        return read_mode

    @time_usage
    def build_vntr_matcher_hmm(self, copies, flanking_region_size=100):
        patterns = self.reference_vntr.get_repeat_segments()
        left_flanking_region = self.reference_vntr.left_flanking_region[-flanking_region_size:]
        right_flanking_region = self.reference_vntr.right_flanking_region[:flanking_region_size]

        vntr_matcher = get_read_matcher_model(left_flanking_region, right_flanking_region, patterns, copies)
        return vntr_matcher

    def get_vntr_matcher_hmm(self, read_length):
        """Try to load trained HMM for this VNTR
        If there was no trained HMM, it will build one and store it for later usage
        """
        logging.info('Using read length %s' % read_length)
        copies = self.get_copies_for_hmm(read_length)

        base_name = str(self.reference_vntr.id) + '_' + str(read_length) + '.json'
        stored_hmm_file = settings.TRAINED_HMMS_DIR + base_name
        if settings.USE_TRAINED_HMMS and os.path.isfile(stored_hmm_file):
            model = Model()
            model = model.from_json(stored_hmm_file)
            return model

        flanking_region_size = read_length
        vntr_matcher = self.build_vntr_matcher_hmm(copies, flanking_region_size)

        if settings.USE_TRAINED_HMMS:
            json_str = vntr_matcher.to_json()
            with open(stored_hmm_file, 'w') as outfile:
                outfile.write(json_str)
        return vntr_matcher

    def get_keywords_for_filtering(self, short_reads=True, keyword_size=21):
        vntr = ''.join(self.reference_vntr.get_repeat_segments())
        if len(vntr) < keyword_size:
            min_copies = int(keyword_size / len(vntr)) + 1
            vntr = str(vntr) * min_copies
        locus = self.reference_vntr.left_flanking_region[-15:] + vntr + self.reference_vntr.right_flanking_region[:15]
        queries = []
        step_size = 5 if len(self.reference_vntr.pattern) != 5 else 6
        for i in range(0, len(locus) - keyword_size + 1, step_size):
            queries.append(locus[i:i+keyword_size])

        if not short_reads:
            queries = [self.reference_vntr.left_flanking_region[-80:], self.reference_vntr.right_flanking_region[:80]]
        queries = set(queries)
        return queries

    @staticmethod
    def add_hmm_score_to_list(sema, hmm, read, result_scores):
        logp, vpath = hmm.viterbi(str(read.seq))
        rev_logp, rev_vpath = hmm.viterbi(str(Seq(str(read.seq)).reverse_complement()))
        if logp < rev_logp:
            logp = rev_logp
        result_scores.append(logp)
        sema.release()

    def is_true_read(self, read):
        read_start = read.reference_start
        reference_name = read.reference_name
        if not reference_name.startswith('chr'):
            reference_name = 'chr' + reference_name
        if reference_name == self.reference_vntr.chromosome and self.vntr_start - len(read.seq) < read_start < self.vntr_end:
            return True
        return False

    def get_min_score_to_select_a_read(self, read_length):
        if self.reference_vntr.scaled_score is None or self.reference_vntr.scaled_score == 0:
            return None
        return self.reference_vntr.scaled_score * read_length

    def recruit_read(self, logp, vpath, min_score_to_count_read, read_sequence):
        read_length = len(read_sequence)
        right_flank = self.reference_vntr.right_flanking_region
        left_flank = self.reference_vntr.left_flanking_region
        if get_flanking_regions_matching_rate(vpath, read_sequence, left_flank, right_flank) < 0.90:
            return False
        if min_score_to_count_read is not None and logp > min_score_to_count_read:
            return True
        matches = get_number_of_matches_in_vpath(vpath)
        if min_score_to_count_read is None and matches >= 0.9 * read_length and logp > -read_length:
            return True
        return False

    def process_unmapped_read_with_dnn(self, read_segment, hmm, recruitment_score, vntr_bp_in_unmapped_reads,
                                       selected_reads, compute_reverse, dnn_model):
        logging.info('process unmapped read with DNN')
        if read_segment.count('N') <= 0:
            sequence = read_segment.upper()
            reverse_sequence = ''
            forward_dnn_read = False
            reverse_dnn_read = False

            logp = 0
            vpath = []
            embedding = get_embedding_of_string(sequence)
            selected = dnn_model.predict(numpy.array([embedding]), batch_size=1)[0]
            if selected[0] > selected[1]:
                logging.info('%s and %s' % (selected[0], selected[1]))
                forward_dnn_read = True
            if compute_reverse:
                reverse_sequence = str(Seq(sequence).reverse_complement())
                embedding = get_embedding_of_string(reverse_sequence)
                selected = dnn_model.predict(numpy.array([embedding]), batch_size=1)[0]
                if selected[0] > selected[1]:
                    reverse_dnn_read = True

            if forward_dnn_read or reverse_dnn_read:
                logging.info('computing HMM viterbi')
                if forward_dnn_read:
                    logp, vpath = hmm.viterbi(sequence)
                if reverse_dnn_read:
                    rev_logp, rev_vpath = hmm.viterbi(reverse_sequence)
                    if logp < rev_logp:
                        logging.info('using reversed read')
                        sequence = reverse_sequence
                        logp = rev_logp
                        vpath = rev_vpath

                logging.info('this is a VNTR read')
                repeat_bps = get_number_of_repeat_bp_matches_in_vpath(vpath)
                if self.recruit_read(logp, vpath, recruitment_score, sequence):
                    if repeat_bps > self.min_repeat_bp_to_count_repeats:
                        vntr_bp_in_unmapped_reads.value += repeat_bps
                    if repeat_bps > self.min_repeat_bp_to_add_read:
                        selected_reads.append(SelectedRead(sequence, logp, vpath))

    def process_unmapped_read(self, sema, read_segment, hmm, recruitment_score, vntr_bp_in_unmapped_reads,
                              selected_reads, compute_reverse=True):
        if read_segment.count('N') <= 0:
            sequence = read_segment.upper()
            logp, vpath = hmm.viterbi(sequence)
            if compute_reverse:
                reverse_sequence = str(Seq(sequence).reverse_complement())
                rev_logp, rev_vpath = hmm.viterbi(reverse_sequence)
                if logp < rev_logp:
                    sequence = reverse_sequence
                    logp = rev_logp
                    vpath = rev_vpath
            repeat_bps = get_number_of_repeat_bp_matches_in_vpath(vpath)
            if self.recruit_read(logp, vpath, recruitment_score, sequence):
                if repeat_bps > self.min_repeat_bp_to_count_repeats:
                    vntr_bp_in_unmapped_reads.value += repeat_bps
                if repeat_bps > self.min_repeat_bp_to_add_read:
                    selected_reads.append(SelectedRead(sequence, logp, vpath))
        if sema is not None:
            sema.release()

    def identify_frameshift(self, location_coverage, observed_indel_transitions, expected_indels, error_rate=0.01):
        if observed_indel_transitions >= location_coverage:
            return True
        from scipy.stats import binom
        sequencing_error_prob = binom.pmf(observed_indel_transitions, location_coverage, error_rate)
        frameshift_prob = binom.pmf(observed_indel_transitions, location_coverage, expected_indels)
        prob = sequencing_error_prob / frameshift_prob
        return prob < 0.01

    def find_frameshift_from_selected_reads(self, selected_reads):
        mutations = {}
        repeating_bps_in_data = 0
        repeats_lengths_distribution = []
        for read in selected_reads:
            visited_states = [state.name for idx, state in read.vpath[1:-1]]
            repeats_lengths = get_repeating_pattern_lengths(visited_states)
            repeats_lengths_distribution += repeats_lengths
            current_repeat = None
            repeating_bps_in_data += get_number_of_repeat_bp_matches_in_vpath(read.vpath)
            for i in range(len(visited_states)):
                if visited_states[i].endswith('fix') or visited_states[i].startswith('M'):
                    continue
                if visited_states[i].startswith('unit_start'):
                    if current_repeat is None:
                        current_repeat = 0
                    else:
                        current_repeat += 1
                if current_repeat is None or current_repeat >= len(repeats_lengths):
                    continue
                if not visited_states[i].startswith('I') and not visited_states[i].startswith('D'):
                    continue
                if repeats_lengths[current_repeat] == len(self.reference_vntr.pattern):
                    continue
                state = visited_states[i].split('_')[0]
                if state.startswith('I'):
                    state += get_emitted_basepair_from_visited_states(visited_states[i], visited_states, read.sequence)
                if abs(repeats_lengths[current_repeat] - len(self.reference_vntr.pattern)) <= 2:
                    if state not in mutations.keys():
                        mutations[state] = 0
                    mutations[state] += 1
        sorted_mutations = sorted(mutations.items(), key=lambda x: x[1])
        logging.debug('sorted mutations: %s ' % sorted_mutations)
        frameshift_candidate = sorted_mutations[-1] if len(sorted_mutations) else (None, 0)
        logging.info(sorted(repeats_lengths_distribution))
        logging.info('Frameshift Candidate and Occurrence %s: %s' % frameshift_candidate)
        logging.info('Observed repeating base pairs in data: %s' % repeating_bps_in_data)
        avg_bp_coverage = float(repeating_bps_in_data) / self.reference_vntr.get_length() / 2
        logging.info('Average coverage for each base pair: %s' % avg_bp_coverage)

        expected_indel_transitions = 1 / avg_bp_coverage
        if self.identify_frameshift(avg_bp_coverage, frameshift_candidate[1], expected_indel_transitions):
            logging.info('There is a frameshift at %s' % frameshift_candidate[0])
            return frameshift_candidate[0]
        return None

    def read_flanks_repeats_with_confidence(self, vpath, read_sequence):
        right_flank = self.reference_vntr.right_flanking_region
        left_flank = self.reference_vntr.left_flanking_region
        if get_flanking_regions_matching_rate(vpath, read_sequence, left_flank, right_flank) < 0.95:
            return False
        if get_left_flanking_region_size_in_vpath(vpath) > self.minimum_left_flanking_size:
            if get_right_flanking_region_size_in_vpath(vpath) > self.minimum_right_flanking_size:
                return True
        return False

    def check_if_flanking_regions_align_to_str(self, read_str, length_distribution, spanning_reads):
        flanking_region_size = 100
        left_flanking = self.reference_vntr.left_flanking_region[-flanking_region_size:]
        right_flanking = self.reference_vntr.right_flanking_region[:flanking_region_size]
        left_alignments = pairwise2.align.localms(read_str, left_flanking, 1, -1, -1, -1)
        if len(left_alignments) < 1:
            return
        min_left, max_left = 10e9, 0
        for aln in left_alignments:
            if aln[2] < len(left_flanking) * (1 - settings.MAX_ERROR_RATE):
                continue
            min_left = min(min_left, aln[3])
            max_left = max(max_left, aln[3])
        if max_left - min_left > 30:
            with open('vntr_complex.txt', 'a') as out:
                out.write('%s %s\n' % (self.reference_vntr.id, max_left - min_left))
        left_align = left_alignments[0]
        if left_align[2] < len(left_flanking) * (1 - settings.MAX_ERROR_RATE):
            return

        right_alignments = pairwise2.align.localms(read_str, right_flanking, 1, -1, -1, -1)
        if len(right_alignments) < 1:
            return
        min_right, max_right = 10e9, 0
        for aln in right_alignments:
            if aln[2] < len(right_flanking) * (1 - settings.MAX_ERROR_RATE):
                continue
            min_right = min(min_right, aln[3])
            max_right = max(max_right, aln[3])
        if max_right - min_right > 30:
            with open('vntr_complex.txt', 'a') as out:
                out.write('%s %s\n' % (self.reference_vntr.id, max_right - min_right))
        right_align = right_alignments[0]
        if right_align[2] < len(right_flanking) * (1 - settings.MAX_ERROR_RATE):
            return

        if right_align[3] < left_align[3]:
            return
        spanning_reads.append(read_str[left_align[3]:right_align[3]+flanking_region_size])
        length_distribution.append(right_align[3] - (left_align[3] + flanking_region_size))

    def check_if_pacbio_read_spans_vntr(self, sema, read, length_distribution, spanning_reads):
        self.check_if_flanking_regions_align_to_str(str(read.seq).upper(), length_distribution, spanning_reads)
        reverse_complement_str = str(Seq(str(read.seq)).reverse_complement())
        self.check_if_flanking_regions_align_to_str(reverse_complement_str.upper(), length_distribution, spanning_reads)
        sema.release()

    def check_if_pacbio_mapped_read_spans_vntr(self, sema, read, length_distribution, spanning_reads):
        flanking_region_size = 100
        region_start = self.reference_vntr.start_point - flanking_region_size
        region_end = self.reference_vntr.start_point + self.reference_vntr.get_length()
        if read.get_reference_positions()[0] < region_start and read.get_reference_positions()[-1] > region_end:
            read_region_start = None
            read_region_end = None
            for read_pos, ref_pos in enumerate(read.get_reference_positions()):
                if ref_pos >= region_start and read_region_start is None:
                    read_region_start = read_pos
                if ref_pos >= region_end and read_region_end is None:
                    read_region_end = read_pos
            if read_region_start is not None and read_region_end is not None:
                result = read.seq[read_region_start:read_region_end+flanking_region_size]
                if read.is_reverse:
                    result = str(Seq(result).reverse_complement())
                spanning_reads.append(result)
                length_distribution.append(len(result) - flanking_region_size * 2)
        sema.release()

    @time_usage
    def get_spanning_reads_of_unaligned_pacbio_reads(self, unmapped_filtered_reads):
        sema = Semaphore(settings.CORES)
        manager = Manager()
        shared_length_distribution = manager.list()
        shared_spanning_reads = manager.list()

        process_list = []
        for read in unmapped_filtered_reads:
            sema.acquire()
            p = Process(target=self.check_if_pacbio_read_spans_vntr, args=(sema, read, shared_length_distribution,
                                                                           shared_spanning_reads))
            process_list.append(p)
            p.start()
        for p in process_list:
            p.join()
        logging.info('length_distribution of unmapped spanning reads: %s' % list(shared_length_distribution))
        return list(shared_spanning_reads), list(shared_length_distribution)

    @time_usage
    def get_spanning_reads_of_aligned_pacbio_reads(self, alignment_file):
        sema = Semaphore(settings.CORES)
        manager = Manager()
        length_distribution = manager.list()
        mapped_spanning_reads = manager.list()

        vntr_start = self.reference_vntr.start_point
        vntr_end = self.reference_vntr.start_point + self.reference_vntr.get_length()
        region_start = vntr_start
        region_end = vntr_end
        read_mode = self.get_alignment_file_read_mode(alignment_file)
        samfile = pysam.AlignmentFile(alignment_file, read_mode, reference_filename=self.reference_filename)
        reference = get_reference_genome_of_alignment_file(samfile)
        chromosome = self.reference_vntr.chromosome if reference == 'HG19' else self.reference_vntr.chromosome[3:]
        process_list = []
        for read in samfile.fetch(chromosome, region_start, region_end):
            if len(read.get_reference_positions()) == 0:
                logging.debug('no reference positions for read. skipping self.check_if_pacbio_mapped_read_spans_vntr for this read')
                continue
            sema.acquire()
            p = Process(target=self.check_if_pacbio_mapped_read_spans_vntr, args=(sema, read, length_distribution,
                                                                                  mapped_spanning_reads))
            process_list.append(p)
            p.start()

        for p in process_list:
            p.join()

        logging.info('length_distribution of mapped spanning reads: %s' % list(length_distribution))
        return list(mapped_spanning_reads)

    def get_conditional_likelihood(self, ck, ci, cj, ru_counts, r, r_e):
        if ck == ci == cj:
            return 1-r
        if cj == 0:  # CHECK LATER
            return 0.5 * (1-r)
        if ck == ci:
            return 0.5 * ((1-r) + r_e ** abs(ck-cj))
        if ck == cj:
            return 0.5 * ((1-r) + r_e ** abs(ck-ci))
        if ck != ci and ck != cj:
            return 0.5 * (r_e ** abs(ck-ci) + r_e ** abs(ck-cj))

    def find_genotype_based_on_observed_repeats(self, observed_copy_numbers):
        ru_counts = {}
        for cn in observed_copy_numbers:
            if cn not in ru_counts.keys():
                ru_counts[cn] = 0
            ru_counts[cn] += 1
        if len(ru_counts.keys()) < 2:
            priors = 0.5
            ru_counts[0] = 1
        else:
            priors = 1.0 / (len(ru_counts.keys()) * (len(ru_counts.keys())-1) / 2)
        import operator
        ru_counts = sorted(ru_counts.items(), key=operator.itemgetter(1), reverse=True)
        r = 0.03
        r_e = r / (2 + r)
        prs = {}
        for ck, occ in ru_counts:
            if ck == 0:
                continue
            for i in range(len(ru_counts)):
                ci = ru_counts[i][0]
                for j in range(len(ru_counts)):
                    if j < i:
                        continue
                    if self.is_haploid and i != j:
                        continue
                    cj = ru_counts[j][0]
                    if (ci, cj) not in prs.keys():
                        prs[(ci, cj)] = []
                    prs[(ci, cj)].append(self.get_conditional_likelihood(ck, ci, cj, ru_counts, r, r_e) ** occ)

        posteriors = {}
        import numpy
        for key in prs.keys():
            prs[key] = numpy.prod(numpy.array(prs[key]))
            posteriors[key] = prs[key] * priors

        sum_of_probs = sum(posteriors.values())

        max_prob = 1e-20
        result = None
        for key, value in posteriors.items():
            if value / sum_of_probs > max_prob:
                max_prob = value / sum_of_probs
                result = key

        logging.info('Maximum probability for genotyping: %s' % max_prob)
        return result, max_prob

    def get_dominant_copy_numbers_from_spanning_reads(self, spanning_reads, log_pacbio_reads):
        if len(spanning_reads) < 1:
            logging.info('There is no spanning read')
            return None, 0
        max_length = 0
        for read in spanning_reads:
            if len(read) - 100 > max_length:
                max_length = len(read) - 100
        max_copies = int(round(max_length / float(len(self.reference_vntr.pattern))))
        # max_copies = min(max_copies, 2 * len(self.reference_vntr.get_repeat_segments()))
        vntr_matcher = self.build_vntr_matcher_hmm(max_copies)
        observed_copy_numbers = []
        for haplotype in spanning_reads:
            logp, vpath = vntr_matcher.viterbi(haplotype)
            rev_logp, rev_vpath = vntr_matcher.viterbi(str(Seq(haplotype).reverse_complement()))
            if logp < rev_logp:
                vpath = rev_vpath
            repeats = get_number_of_repeats_in_vpath(vpath)
            observed_copy_numbers.append(repeats)
            if log_pacbio_reads:
                read_sequence = str(Seq(haplotype))
                logging.debug(read_sequence)
                visited_states = [state.name for idx, state in vpath[1:-1]]
                if self.read_flanks_repeats_with_confidence(vpath, read_sequence):
                    logging.debug('spanning read visited states :%s' % visited_states)
<<<<<<< HEAD
                    logging.debug('repeats: %s' % repeats)
                else:
                    logging.debug('flanking read visited states :%s' % visited_states)
                    logging.debug('repeats: %s' % repeats)
=======
                else:
                    logging.debug('flanking read visited states :%s' % visited_states)
                logging.debug('repeats: %s' % repeats)
>>>>>>> 95fad881
        logging.info('flanked repeats: %s' % observed_copy_numbers)
        return self.find_genotype_based_on_observed_repeats(observed_copy_numbers)

    @time_usage
    def get_haplotype_copy_numbers_from_spanning_reads(self, spanning_reads):
        if len(spanning_reads) < 1:
            logging.info('There is no spanning read')
            return None
        max_length = 0
        for read in spanning_reads:
            if len(read) - 100 > max_length:
                max_length = len(read) - 100
        max_copies = int(round(max_length / float(len(self.reference_vntr.pattern))))
        max_copies = min(max_copies, 2 * len(self.reference_vntr.get_repeat_segments()))
        vntr_matcher = self.build_vntr_matcher_hmm(max_copies)
        haplotyper = PacBioHaplotyper(spanning_reads)
        haplotypes = haplotyper.get_error_corrected_haplotypes()
        copy_numbers = []
        for haplotype in haplotypes:
            # print('haplotype: %s' % haplotype)
            logp, vpath = vntr_matcher.viterbi(haplotype)
            rev_logp, rev_vpath = vntr_matcher.viterbi(str(Seq(haplotype).reverse_complement()))
            if logp < rev_logp:
                vpath = rev_vpath
            copy_numbers.append(get_number_of_repeats_in_vpath(vpath))
        return copy_numbers

    def find_ru_counts_with_naive_approach(self, length_dist, spanning_reads):
        haplotyper = PacBioHaplotyper(spanning_reads)
        haplotypes = haplotyper.get_error_corrected_haplotypes(1)
        flanking_region_lengths = []
        new_spanning_reads = []
        if len(haplotypes) == 0:
            return None
        self.check_if_flanking_regions_align_to_str(haplotypes[0].upper(), flanking_region_lengths, new_spanning_reads)
        reverse_complement_str = str(Seq(haplotypes[0]).reverse_complement())
        self.check_if_flanking_regions_align_to_str(reverse_complement_str.upper(), flanking_region_lengths, new_spanning_reads)
        if len(flanking_region_lengths) > 0:
            return tuple([round(flanking_region_lengths[0] / len(self.reference_vntr.pattern))] * 2)
        else:
            return None

    def find_ru_counts_from_average_flanking_region_distance(self, length_dist):
        if len(length_dist):
            ru_counts_list = [round(length / len(self.reference_vntr.pattern)) for length in length_dist]
            ru_count_frequencies = Counter(ru_counts_list)
            copy_numbers = [ru_count_frequencies[0][0]]
            if len(ru_count_frequencies.keys()) > 1 and ru_count_frequencies[1][1] > ru_count_frequencies[0][1] / 5:
                copy_numbers.append(ru_count_frequencies[1][0])
            else:
                copy_numbers = copy_numbers * 2
        else:
            copy_numbers = None
        return copy_numbers

    @time_usage
    def find_repeat_count_from_pacbio_alignment_file(self, alignment_file, unmapped_filtered_reads, log_pacbio_reads):
        logging.debug('finding repeat count from pacbio alignment file for %s' % self.reference_vntr.id)

        unaligned_spanning_reads, length_dist = self.get_spanning_reads_of_unaligned_pacbio_reads(unmapped_filtered_reads)
        mapped_spanning_reads = self.get_spanning_reads_of_aligned_pacbio_reads(alignment_file)

        spanning_reads = mapped_spanning_reads + unaligned_spanning_reads
        copy_numbers, max_prob = self.get_dominant_copy_numbers_from_spanning_reads(spanning_reads, log_pacbio_reads)

        return GenotypeResult(copy_numbers, len(spanning_reads), len(spanning_reads), 0, max_prob)

    @time_usage
    def find_repeat_count_from_pacbio_reads(self, unmapped_filtered_reads, log_pacbio_reads, naive=False):
        logging.debug('finding repeat count from pacbio reads file for %s' % self.reference_vntr.id)
        spanning_reads, length_dist = self.get_spanning_reads_of_unaligned_pacbio_reads(unmapped_filtered_reads)
        max_prob = 0
        if naive:
            copy_numbers = self.find_ru_counts_with_naive_approach(length_dist, spanning_reads)  # No max_prob value
        else:
            copy_numbers, max_prob = self.get_dominant_copy_numbers_from_spanning_reads(spanning_reads, log_pacbio_reads)
        return GenotypeResult(copy_numbers, len(spanning_reads), len(spanning_reads), 0, max_prob)

    @time_usage
    def iteratively_update_model(self, alignment_file, unmapped_filtered_reads, selected_reads, hmm):
        updated_selected_reads = selected_reads
        fitness = sum([read.logp for read in selected_reads])
        read_length = len(selected_reads[0].sequence)

        reference_repeats = []
        for reference_repeat in self.reference_vntr.get_repeat_segments():
            sequence = str(reference_repeat).upper()
            logp, vpath = hmm.viterbi(sequence)
            reference_repeats.append(SelectedRead(sequence, logp, vpath))

        logging.info('initial fitness: %s' % fitness)

        flanking_region_size = read_length
        left_flanking_region = self.reference_vntr.left_flanking_region[-flanking_region_size:]
        right_flanking_region = self.reference_vntr.right_flanking_region[:flanking_region_size]
        copies = self.get_copies_for_hmm(read_length)
        max_steps = 1000
        min_improvement = 1
        for i in range(max_steps):
            old_fitness = fitness
            current_vpaths = [(read.sequence, read.vpath) for read in updated_selected_reads + reference_repeats]
            hmm = get_read_matcher_model(left_flanking_region, right_flanking_region, None, copies, current_vpaths)
            updated_selected_reads = self.select_illumina_reads(alignment_file, unmapped_filtered_reads, False, hmm)
            fitness = sum([read.logp for read in selected_reads])

            if fitness - old_fitness < min_improvement:
                break

        logging.info('final fitness: %s' % fitness)
        return updated_selected_reads

    @time_usage
    def select_illumina_reads(self, alignment_file, unmapped_filtered_reads, update=False, hmm=None):
        recruitment_score = None
        dnn_model = None
        selected_reads = []
        vntr_bp_in_unmapped_reads = Value('d', 0.0)

        number_of_reads = 0
        read_length = 150

        for read_segment in unmapped_filtered_reads:
            if number_of_reads == 0:
                read_length = len(str(read_segment.seq))
            number_of_reads += 1
            if not hmm:
                hmm = self.get_vntr_matcher_hmm(read_length=read_length)
            if not recruitment_score:
                recruitment_score = self.get_min_score_to_select_a_read(read_length)
                model_file = settings.DNN_MODELS_DIR + '/%s.hd5' % self.reference_vntr.id
                if os.path.exists(model_file):
                    dnn_model = load_model(model_file)

            if len(read_segment.seq) < read_length:
                continue

            if dnn_model is None:
                self.process_unmapped_read(None, str(read_segment.seq), hmm, recruitment_score,
                                           vntr_bp_in_unmapped_reads, selected_reads)
            else:
                self.process_unmapped_read_with_dnn(str(read_segment.seq), hmm, recruitment_score,
                                                    vntr_bp_in_unmapped_reads, selected_reads, True, dnn_model)

        logging.debug('vntr base pairs in unmapped reads: %s' % vntr_bp_in_unmapped_reads.value)

        vntr_bp_in_mapped_reads = 0
        vntr_start = self.reference_vntr.start_point
        vntr_end = self.reference_vntr.start_point + self.reference_vntr.get_length()
        read_mode = self.get_alignment_file_read_mode(alignment_file)
        samfile = pysam.AlignmentFile(alignment_file, read_mode, reference_filename=self.reference_filename)
        reference = get_reference_genome_of_alignment_file(samfile)
        chromosome = self.reference_vntr.chromosome if reference == 'HG19' else self.reference_vntr.chromosome[3:]
        for read in samfile.fetch(chromosome, vntr_start, vntr_end):
            if not recruitment_score:
                read_length = len(read.seq)
                recruitment_score = self.get_min_score_to_select_a_read(read_length)
            if not hmm:
                hmm = self.get_vntr_matcher_hmm(read_length=read_length)

            if read.is_unmapped or read.is_duplicate:
                logging.debug('Rejecting duplicated read')
                continue
            if len(read.seq) < int(read_length * 0.9):
                logging.debug('Rejecting read for short length: %s' % read.seq)
                continue
            read_end = read.reference_end if read.reference_end else read.reference_start + len(read.seq)
            if vntr_start - read_length < read.reference_start < vntr_end or vntr_start < read_end < vntr_end:
                if read.seq.count('N') <= 0:
                    sequence = str(read.seq).upper()
                    logp, vpath = hmm.viterbi(sequence)
                    rev_logp, rev_vpath = hmm.viterbi(str(Seq(read.seq).reverse_complement()).upper())
                    if logp < rev_logp:
                        sequence = str(Seq(read.seq).reverse_complement()).upper()
                        logp = rev_logp
                        vpath = rev_vpath
                    if is_low_quality_read(read) or not self.recruit_read(logp, vpath, recruitment_score, sequence):
                        logging.debug('Rejected Aligned Read: %s' % sequence)
                        continue
                    selected_reads.append(SelectedRead(sequence, logp, vpath, read.mapq, read.reference_start))
                end = min(read_end, vntr_end)
                start = max(read.reference_start, vntr_start)
                vntr_bp_in_mapped_reads += end - start
        logging.debug('vntr base pairs in mapped reads: %s' % vntr_bp_in_mapped_reads)

        if update:
            selected_reads = self.iteratively_update_model(alignment_file, unmapped_filtered_reads, selected_reads, hmm)

        return selected_reads

    @time_usage
    def find_frameshift_from_alignment_file(self, alignment_file, unmapped_filtered_reads):
        logging.debug('finding frameshift from alignment file for %s' % self.reference_vntr.id)

        selected_reads = self.select_illumina_reads(alignment_file, unmapped_filtered_reads)
        return self.find_frameshift_from_selected_reads(selected_reads)

    @time_usage
    def get_ru_count_with_coverage_method(self, pattern_occurrences, total_counted_vntr_bp, average_coverage):
        haplotypes = 1 if self.is_haploid else 2
        estimate = [int(pattern_occurrences / (float(average_coverage) * haplotypes))] * 2
        return estimate

    @time_usage
    def find_repeat_count_from_alignment_file(self, alignment_file, unmapped_filtered_reads, average_coverage=None,
                                              update=False):
        logging.debug('finding repeat count from alignment file for %s' % self.reference_vntr.id)

        selected_reads = self.select_illumina_reads(alignment_file, unmapped_filtered_reads, update)

        covered_repeats = []
        flanking_repeats = []
        total_counted_vntr_bp = 0
        for selected_read in selected_reads:
            repeats = get_number_of_repeats_in_vpath(selected_read.vpath)
            total_counted_vntr_bp += get_number_of_repeat_bp_matches_in_vpath(selected_read.vpath)
            logging.debug('logp of read: %s' % str(selected_read.logp))
            logging.debug('left flankign size: %s' % get_left_flanking_region_size_in_vpath(selected_read.vpath))
            logging.debug('right flanking size: %s' % get_right_flanking_region_size_in_vpath(selected_read.vpath))
            logging.debug(selected_read.sequence)
            visited_states = [state.name for idx, state in selected_read.vpath[1:-1]]
            if self.read_flanks_repeats_with_confidence(selected_read.vpath, selected_read.sequence):
                logging.debug('spanning read visited states :%s' % visited_states)
                logging.debug('repeats: %s' % repeats)
                covered_repeats.append(repeats)
            else:
                logging.debug('flanking read visited states :%s' % visited_states)
                logging.debug('repeats: %s' % repeats)
                flanking_repeats.append(repeats)
        flanking_repeats = sorted(flanking_repeats)
        logging.info('covered repeats: %s' % covered_repeats)
        logging.info('flanking repeats: %s' % flanking_repeats)
        min_valid_flanked = max(covered_repeats) if len(covered_repeats) > 0 else 0
        max_flanking_repeat = [r for r in flanking_repeats if r == max(flanking_repeats) and r >= min_valid_flanked]
        if len(max_flanking_repeat) < 5:
            max_flanking_repeat = []

        exact_genotype, max_prob = self.find_genotype_based_on_observed_repeats(covered_repeats + max_flanking_repeat)
        if exact_genotype is not None:
            exact_genotype_log = '/'.join([str(cn) for cn in sorted(exact_genotype)])
        else:
            exact_genotype_log = 'None'
        logging.info('RU count lower bounds: %s' % exact_genotype_log)
        if average_coverage is None:
            return GenotypeResult(exact_genotype, len(selected_reads), len(covered_repeats), len(flanking_repeats),
                                  max_prob)

        pattern_occurrences = sum(flanking_repeats) + sum(covered_repeats)
        estimated_genotype = self.get_ru_count_with_coverage_method(pattern_occurrences, total_counted_vntr_bp,
                                                                    average_coverage)
        return GenotypeResult(estimated_genotype, len(selected_reads), len(covered_repeats), len(flanking_repeats),
                              0)  # No probability for the estimated genotype

    def find_repeat_count_from_short_reads(self, short_read_files, working_directory='./'):
        """
        Map short read sequencing data to human reference genome (hg19) and call find_repeat_count_from_alignment_file
        :param short_read_files: short read sequencing data
        :param working_directory: directory for generating the outputs
        """
        alignment_file = '' + short_read_files
        # TODO: use bowtie2 to map short reads to hg19
        return self.find_repeat_count_from_alignment_file(alignment_file, working_directory)

    @time_usage
    def train_classifier_threshold(self, reference_file, read_length=150):
        hmm = self.get_vntr_matcher_hmm(read_length=read_length)
        simulated_true_reads = self.simulate_true_reads(read_length)
        simulated_false_filtered_reads = self.simulate_false_filtered_reads(reference_file)

        processed_true_reads = self.find_hmm_score_of_simulated_reads(hmm, simulated_true_reads)
        processed_false_reads = self.find_hmm_score_of_simulated_reads(hmm, simulated_false_filtered_reads)

        recruitment_score = self.find_recruitment_score_threshold(processed_true_reads, processed_false_reads)
        return recruitment_score / float(read_length)

    @time_usage
    def find_hmm_score_of_simulated_reads(self, hmm, reads):
        initial_recruitment_score = -10000
        manager = Manager()
        processed_reads = manager.list([])
        vntr_bp_in_reads = Value('d', 0.0)
        for read_segment in reads:
            self.process_unmapped_read(None, read_segment, hmm, initial_recruitment_score, vntr_bp_in_reads, processed_reads, False)
        return processed_reads

    @time_usage
    def simulate_false_filtered_reads(self, reference_file, min_match=3):
        alphabet = {'A': 0, 'C': 1, 'G': 2, 'T': 3}
        m = 4194301

        def get_hash(string):
            result = 0
            for k in range(len(string)):
                result = (result + alphabet[string[k].upper()] * (4 ** (keyword_size - k - 1))) % m
            return result

        false_filtered_reads = []
        MAX_FALSE_READS = 10000
        read_size = 150
        keyword_size = 11
        keywords = self.get_keywords_for_filtering(True, keyword_size)
        hashed_keywords = set([get_hash(keyword) for keyword in keywords])
        match_positions = []
        vntr_start = self.reference_vntr.start_point
        vntr_end = vntr_start + self.reference_vntr.get_length()
        fasta_sequences = SeqIO.parse(open(reference_file), 'fasta')
        for fasta in fasta_sequences:
            name, sequence = fasta.id, str(fasta.seq)
            if name != self.reference_vntr.chromosome:
                continue
            window_hash = None
            for i in range(0, len(sequence) - keyword_size):
                if sequence[i].upper() not in 'ACTG' or sequence[i - 1 + keyword_size].upper() not in 'ACTG':
                    continue
                if window_hash is None or sequence[i - 1].upper() not in 'ACTG':
                    if 'N' in sequence[i:i + keyword_size].upper():
                        window_hash = None
                        continue
                    window_hash = get_hash(sequence[i:i + keyword_size])
                    continue
                window_hash -= alphabet[sequence[i - 1].upper()] * (4 ** (keyword_size - 1))
                window_hash = (window_hash * 4 + alphabet[sequence[i - 1 + keyword_size].upper()]) % m
                if window_hash in hashed_keywords:
                    if name == self.reference_vntr.chromosome and vntr_start - read_size < i < vntr_end:
                        continue
                    if sequence[i:i + keyword_size].upper() in keywords:
                        match_positions.append(i)
                        if len(match_positions) >= min_match and match_positions[-1] - match_positions[-min_match] < read_size:
                            for j in range(match_positions[-1] - read_size, match_positions[-min_match], 5):
                                if 'N' not in sequence[j:j + read_size].upper():
                                    false_filtered_reads.append(sequence[j:j + read_size])
                if len(false_filtered_reads) > MAX_FALSE_READS:
                    break
        return false_filtered_reads

    def simulate_true_reads(self, read_length):
        vntr = ''.join(self.reference_vntr.get_repeat_segments())
        right_flank = self.reference_vntr.right_flanking_region
        left_flank = self.reference_vntr.left_flanking_region
        locus = left_flank[-read_length:] + vntr + right_flank[:read_length]
        step_size = 1
        alphabet = ['A', 'C', 'G', 'T']
        sim_reads = []
        for i in range(0, len(locus) - read_length + 1, step_size):
            sim_reads.append(locus[i:i+read_length].upper())
        # add 4 special reads to sim_read
        for copies in range(1, len(self.reference_vntr.get_repeat_segments()) - 1):
            vntr_section = ''.join(self.reference_vntr.get_repeat_segments()[:copies])
            for i in range(1, 11):
                sim_reads.append((left_flank[-i:] + vntr_section + right_flank)[:read_length])
                sim_reads.append((left_flank + vntr_section + right_flank[:i])[-read_length:])
        min_copies = int(read_length / len(vntr)) + 1
        for i in range(1, 21):
            # print(len((vntr * min_copies)[i:read_length+i]))
            sim_reads.append((vntr * min_copies)[i:read_length+i])
            # print(len((vntr * min_copies)[-read_length-i:-i]))
            sim_reads.append((vntr * min_copies)[-read_length-i:-i])
        simulated_true_reads = []
        for sim_read in sim_reads:
            from random import randint
            for i in range(randint(1, 2)):
                temp_read = list(sim_read)
                temp_read[randint(0, len(sim_read)-1)] = alphabet[randint(0, 3)]
                sim_read = ''.join(temp_read)
            simulated_true_reads.append(sim_read)
        return simulated_true_reads

    @time_usage
    def find_recruitment_score_threshold(self, processed_true_reads, processed_false_reads):
        from sklearn.linear_model import LogisticRegression
        true_scores = [read.logp for read in processed_true_reads]
        false_scores = [read.logp for read in processed_false_reads]
        if len(false_scores) == 0:
            false_scores = [min(true_scores) - 2]
        clf = LogisticRegression()
        x = [[score] for score in true_scores + false_scores]
        y = [1] * len(true_scores) + [0] * len(false_scores)
        clf.fit(x, y)
        recruitment_score = max(true_scores)
        for i in range(-1, -300, -1):
            if int(clf.predict([[i]])) == 0:
                recruitment_score = i
                break
        return recruitment_score<|MERGE_RESOLUTION|>--- conflicted
+++ resolved
@@ -509,16 +509,9 @@
                 visited_states = [state.name for idx, state in vpath[1:-1]]
                 if self.read_flanks_repeats_with_confidence(vpath, read_sequence):
                     logging.debug('spanning read visited states :%s' % visited_states)
-<<<<<<< HEAD
-                    logging.debug('repeats: %s' % repeats)
-                else:
-                    logging.debug('flanking read visited states :%s' % visited_states)
-                    logging.debug('repeats: %s' % repeats)
-=======
                 else:
                     logging.debug('flanking read visited states :%s' % visited_states)
                 logging.debug('repeats: %s' % repeats)
->>>>>>> 95fad881
         logging.info('flanked repeats: %s' % observed_copy_numbers)
         return self.find_genotype_based_on_observed_repeats(observed_copy_numbers)
 
