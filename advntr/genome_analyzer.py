--- conflicted
+++ resolved
@@ -205,10 +205,6 @@
             self.print_vcf_header()
         for vid in self.target_vntr_ids:
             reads = [read for read in filtered_reads if read.id in vntr_reads_ids[vid]]
-<<<<<<< HEAD
-            genotype_result = self.vntr_finder[vid].find_repeat_count_from_pacbio_alignment_file(alignment_file, reads, log_pacbio_reads)
-            self.print_genotype(vid, genotype_result)
-=======
             try:
                 genotype_result = self.vntr_finder[vid].find_repeat_count_from_pacbio_alignment_file(alignment_file, reads, log_pacbio_reads)
                 self.print_genotype(vid, genotype_result)
@@ -220,7 +216,6 @@
                 error_message = "Error when finding repeat count for vntr id {}: {}. Skipping genotyping for this VNTR.".format(vid, error)
                 print(error_message)
                 logging.warning(error_message)
->>>>>>> 95fad881
 
     def find_repeat_counts_from_pacbio_reads(self, read_file, log_pacbio_reads, naive=False):
         filtered_reads, vntr_reads_ids = self.get_vntr_filtered_reads_map(read_file, False)
