--- conflicted
+++ resolved
@@ -47,11 +47,7 @@
                                    help='Fasta file containing raw reads',)
     genotype_io_group.add_argument('-p', '--pacbio', action='store_true',
                                    help='set this flag if input file contains PacBio reads instead of Illumina reads')
-<<<<<<< HEAD
-    genotype_io_group.add_argument('--log-pacbio-reads', action='store_true',
-=======
     genotype_io_group.add_argument('--log_pacbio_reads', action='store_true',
->>>>>>> 95fad881
                                    help='set this flag to store the PacBio read information for genotyping in the log files.'
                                         ' Note that it might lead to very large log files due to the length of the PacBio reads.')
     genotype_io_group.add_argument('-n', '--nanopore', action='store_true',
